--- conflicted
+++ resolved
@@ -1,6 +1,5 @@
 SA4KH - Self Awareness for Kit holder/chunks/*
 SA4KH - Self Awareness for Kit holder/2yearevents.csv
-<<<<<<< HEAD
 .idea/
 CRF/*
 Detection/*
@@ -13,6 +12,9 @@
 TEPMonitor/*
 db.json
 db_orchestrator.json
-=======
 /Self-Awareness-1/credentials.txt
->>>>>>> 268ae40d
+
+# Python cache files
+__pycache__/
+*.pyc
+*.pyo