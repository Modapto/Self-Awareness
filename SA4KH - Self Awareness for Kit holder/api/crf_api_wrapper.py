--- conflicted
+++ resolved
@@ -165,6 +165,8 @@
 
     def _create_notifications(self, results, original_data):
         """Create notifications in the same format as input data for exceeded thresholds"""
+        from datetime import datetime
+
         notifications = []
 
         logger.info(f"Creating notifications from algorithm results")
@@ -244,13 +246,6 @@
             try:
                 logger.info("No notifications found - publishing normal operation event")
                 event_data = {
-<<<<<<< HEAD
-                    "description": f"Tool wear threshold exceeded",
-                    "moduleid": "xxx",
-                    "pilot": "ILTAR-CRF",
-                    "smartServiceid": "xxx",
-                    "results": notification
-=======
                     "description": f"No tool wear threshold exceeded. System is operating normally.",
                     "module": module,
                     "pilot": "CRF",
@@ -260,7 +255,6 @@
                     "priority": "LOW",
                     "smartService": smart_service,
                     "results": None
->>>>>>> 24410fc0
                 }
 
                 logger.info(f"Publishing normal operation event to topic: {self.topic}")
